import React, { useState, useEffect, useRef } from 'react';
import { Link } from 'react-router-dom';
import './HomePage.css'; // Import custom CSS for flip effect
<<<<<<< HEAD
import { FaSearch, FaLock, FaRegSmile, FaUsers, FaTicketAlt, FaShieldAlt, FaCreditCard, FaChevronLeft, FaChevronRight, FaArrowUp, FaPlus, FaPhone, FaEnvelope, FaWhatsapp, FaComments } from "react-icons/fa";
import FeedbackButton from '../components/common/FeedbackButton.tsx';
import { Event } from '../types/index.ts';
import { eventsAPI } from '../services/api.ts';

// Helper function to transform Event data for display
const transformEventForDisplay = (event: Event) => {
  const eventDate = new Date(event.date);
  const formattedDate = eventDate.toLocaleDateString('en-US', { 
    month: 'short', 
    day: 'numeric' 
  });
  
  // Generate badges based on event data
  const badges = ['🔥 Trending'];
  if (event._count?.tickets && event._count.tickets < 10) {
    badges.push(`⏳ Only ${event._count.tickets} left`);
  }
  
  // Calculate average price from tickets if available
  const avgPrice = event.tickets && event.tickets.length > 0 
    ? Math.round(event.tickets.reduce((sum, ticket) => sum + ticket.price, 0) / event.tickets.length)
    : 999;
  
  const originalPrice = Math.round(avgPrice * 1.3); // 30% markup for original price
  
  return {
    id: event.id,
    name: event.title,
    date: formattedDate,
    location: event.venue,
    image: event.image || 'https://images.unsplash.com/photo-1516450360452-9312f5e86fc7?auto=format&fit=crop&w=600&q=80',
    price: avgPrice,
    badges,
    originalPrice,
    category: event.category,
    rating: 4.8, // Default rating
    soldCount: event._count?.tickets || 0
  };
};

// Static events for fallback
const staticEvents = [
  {
    id: 'static-1',
    name: 'Garba Night',
    date: 'Sept 17',
    location: 'Mumbai',
    image: 'https://images.unsplash.com/photo-1516450360452-9312f5e86fc7?auto=format&fit=crop&w=600&q=80',
    price: 999,
    badges: ['🔥 Trending', '⏳ Only 4 left'],
    originalPrice: 1299,
    category: 'Cultural',
    rating: 4.8,
    soldCount: 156
  },
  {
    id: 'static-2',
    name: 'Music Festival',
    date: 'Oct 5',
    location: 'Bangalore',
    image: 'https://images.unsplash.com/photo-1464983953574-0892a716854b?auto=format&fit=crop&w=600&q=80',
    price: 1499,
    badges: ['🔥 Trending', '⏳ Only 2 left'],
    originalPrice: 1999,
    category: 'Music',
    rating: 4.9,
    soldCount: 89
  },
  {
    id: 'static-3',
    name: 'Comedy Club',
    date: 'Oct 20',
    location: 'Delhi',
    image: 'https://images.unsplash.com/photo-1506744038136-46273834b3fb?auto=format&fit=crop&w=600&q=80',
    price: 799,
    badges: ['🔥 Trending', '⏳ Only 6 left'],
    originalPrice: 999,
    category: 'Comedy',
    rating: 4.7,
    soldCount: 234
  },
];

// Add social proof data
const socialProofData = {
  userCount: "50,000+",
  ticketsSold: "1,247",
  trustScore: "99.8%",
  supportHours: "24/7"
};

const trustBadges = [
  { icon: <FaShieldAlt className="text-2xl" />, text: "256-bit SSL Security" },
  { icon: <FaCreditCard className="text-2xl" />, text: "Secure Payments" },
  { icon: <FaTicketAlt className="text-2xl" />, text: "100% Verified Tickets" },
  { icon: <FaUsers className="text-2xl" />, text: "Money-back Guarantee" }
];


=======
import { FaSearch, FaLock, FaRegSmile, FaUsers, FaTicketAlt, FaShieldAlt, FaCreditCard } from "react-icons/fa";
import { Event, Ticket } from '../types';
import { eventsAPI } from '../services/api.ts';






>>>>>>> a9ddee57

const TestimonialCard: React.FC<{ name: string; city: string; rating: number; text: string; img?: string }> = ({
  name, city, rating, text, img
}) => (
  <div className="bg-white rounded-2xl shadow p-5 flex flex-col items-start w-full max-w-md transition-transform transition-shadow duration-200 ease-in-out hover:shadow-lg hover:scale-[1.03] active:scale-95 cursor-pointer">
    <div className="flex items-center mb-2">
      <div className="w-10 h-10 rounded-full bg-[#F5E7D6] flex items-center justify-center text-lg font-bold text-[#D6A77A] mr-3">
        {img ? <img src={img} alt={name} className="w-10 h-10 rounded-full" /> : name[0]}
      </div>
      <div>
        <div className="font-bold text-[#222]">{name}</div>
        <div className="text-xs text-[#A9A9A9]">{city}</div>
      </div>
    </div>
    <div className="flex items-center mb-2">
      <span className="text-[#D6A77A] text-base mr-1">
        {'★'.repeat(Math.floor(rating))}
        {rating % 1 ? '½' : ''}
      </span>
      <span className="text-xs text-[#A9A9A9] ml-1">{rating}/5</span>
    </div>
    <div className="text-[#444] text-sm">{text}</div>
  </div>
);

// --- Main Home Page ---

// Floating Action Buttons Component
const FloatingActionButtons = () => {
  const [showScrollTop, setShowScrollTop] = useState(false);
  const [isExpanded, setIsExpanded] = useState(false);

  // Show scroll to top button when user scrolls down
  useEffect(() => {
    const handleScroll = () => {
      const scrollTop = window.pageYOffset || document.documentElement.scrollTop;
      setShowScrollTop(scrollTop > 300);
    };

    window.addEventListener('scroll', handleScroll);
    return () => window.removeEventListener('scroll', handleScroll);
  }, []);

  // Scroll to top function
  const scrollToTop = () => {
    window.scrollTo({
      top: 0,
      behavior: 'smooth'
    });
  };

  // Toggle FAB menu
  const toggleFAB = () => {
    setIsExpanded(!isExpanded);
  };

  // FAB menu items
  const fabItems = [
    {
      icon: <FaPhone className="text-white text-lg" />,
      label: 'Call Support',
      color: 'bg-blue-500 hover:bg-blue-600',
      action: () => window.open('tel:+919876543210')
    },
    {
      icon: <FaWhatsapp className="text-white text-lg" />,
      label: 'WhatsApp',
      color: 'bg-green-500 hover:bg-green-600',
      action: () => window.open('https://wa.me/919876543210')
    },
    {
      icon: <FaEnvelope className="text-white text-lg" />,
      label: 'Email Us',
      color: 'bg-purple-500 hover:bg-purple-600',
      action: () => window.open('mailto:support@laylow-india.com')
    },
    {
      icon: <FaComments className="text-white text-lg" />,
      label: 'Live Chat',
      color: 'bg-orange-500 hover:bg-orange-600',
      action: () => alert('Opening live chat...')
    }
  ];

  return (
    <div className="absolute top-4 right-4 z-50 flex flex-col items-end space-y-4">
      {/* Scroll to Top Button */}
      {showScrollTop && (
        <button
          onClick={scrollToTop}
          className="group bg-gradient-to-r from-[#D6A77A] to-[#FF6B35] hover:from-[#C89A6B] hover:to-[#E55A2B] text-white w-12 h-12 rounded-full shadow-lg hover:shadow-xl transition-all duration-300 flex items-center justify-center transform hover:scale-110 active:scale-95"
          aria-label="Scroll to top"
        >
          <FaArrowUp className="text-lg group-hover:animate-bounce" />
        </button>
      )}

      {/* FAB Menu Items - appear when expanded */}
      <div className={`flex flex-col items-end space-y-3 transition-all duration-300 ${isExpanded ? 'opacity-100 transform translate-y-0' : 'opacity-0 transform translate-y-4 pointer-events-none'}`}>
        {fabItems.map((item, index) => (
          <div key={index} className="flex items-center space-x-3 group">
            {/* Label */}
            <div className="bg-gray-800 text-white px-3 py-2 rounded-lg text-sm whitespace-nowrap shadow-lg opacity-0 group-hover:opacity-100 transition-opacity duration-200">
              {item.label}
            </div>
            {/* Button */}
            <button
              onClick={item.action}
              className={`${item.color} w-12 h-12 rounded-full shadow-lg hover:shadow-xl transition-all duration-300 flex items-center justify-center transform hover:scale-110 active:scale-95`}
              style={{
                animationDelay: `${index * 100}ms`,
                animation: isExpanded ? 'fabSlideIn 0.3s ease-out forwards' : ''
              }}
              aria-label={item.label}
            >
              {item.icon}
            </button>
          </div>
        ))}
      </div>

      {/* Main FAB Button */}
      <button
        onClick={toggleFAB}
        className="bg-gradient-to-r from-[#D6A77A] to-[#FF6B35] hover:from-[#C89A6B] hover:to-[#E55A2B] text-white w-14 h-14 rounded-full shadow-lg hover:shadow-xl transition-all duration-300 flex items-center justify-center transform hover:scale-110 active:scale-95 relative overflow-hidden"
        aria-label={isExpanded ? "Close menu" : "Open menu"}
        aria-expanded={isExpanded}
      >
        {/* Background pulse effect */}
        <div className="absolute inset-0 bg-gradient-to-r from-[#D6A77A] to-[#FF6B35] rounded-full animate-ping opacity-20"></div>
        
        {/* Icon with rotation animation */}
        <FaPlus 
          className={`text-xl transition-transform duration-300 relative z-10 ${
            isExpanded ? 'rotate-45' : 'rotate-0'
          }`} 
        />
      </button>

      {/* Backdrop for mobile - close FAB when tapped */}
      {isExpanded && (
        <div 
          className="fixed inset-0 bg-black bg-opacity-20 -z-10 md:hidden"
          onClick={() => setIsExpanded(false)}
        />
      )}

      {/* Custom CSS styles */}
      <style>{`
        @keyframes fabSlideIn {
          from {
            transform: translateX(20px);
            opacity: 0;
          }
          to {
            transform: translateX(0);
            opacity: 1;
          }
        }

        /* Smooth transitions for mobile */
        @media (max-width: 768px) {
          .group:hover .opacity-0 {
            opacity: 1;
          }
        }
      `}</style>
    </div>
  );
};

function HowItWorks() {
  const [flippedCards, setFlippedCards] = useState<number[]>([]);

  const handleMouseEnter = (index: number) => {
    setFlippedCards(prev => [...prev, index]);
  };

  const handleMouseLeave = (index: number) => {
    setFlippedCards(prev => prev.filter(i => i !== index));
  };

  // Mobile support - toggle on touch
  const handleTouch = (index: number) => {
    setFlippedCards(prev => 
      prev.includes(index) 
        ? prev.filter(i => i !== index)
        : [...prev, index]
    );
  };

  // Keyboard navigation support
  const handleKeyDown = (index: number, event: React.KeyboardEvent) => {
    if (event.key === 'Enter' || event.key === ' ') {
      event.preventDefault();
      handleTouch(index);
    }
  };

  const steps = [
    {
      icon: <FaSearch className="text-3xl text-[#FF6B35]" />,
      title: "Browse & Discover",
      description: "Find tickets to your favorite events with ease. Search by event, artist, or venue.",
      backTitle: "What You Can Do",
      backItems: [
        "Search by event, artist, or venue",
        "Filter by price and location", 
        "Real-time availability updates",
        "Compare prices instantly"
      ],
      gradient: "from-blue-400 to-purple-500",
      accentColor: "text-blue-500"
    },
    {
      icon: <FaLock className="text-3xl text-[#FF6B35]" />,
      title: "Secure Purchase",
      description: "All purchases are protected with bank-level security. Your data is always safe.",
      backTitle: "Security Features",
      backItems: [
        "SSL encrypted payments",
        "Instant ticket delivery",
        "Money-back guarantee",
        "PCI DSS compliant"
      ],
      gradient: "from-green-400 to-blue-500",
      accentColor: "text-green-500"
    },
    {
      icon: <FaRegSmile className="text-3xl text-[#FF6B35]" />,
      title: "Enjoy the Event",
      description: "Show your ticket at the event and enjoy! We make sure your entry is smooth.",
      backTitle: "What Happens Next",
      backItems: [
        "QR code ticket delivery",
        "Easy entry at venue",
        "24/7 support available",
        "Post-event feedback"
      ],
      gradient: "from-purple-400 to-pink-500",
      accentColor: "text-purple-500"
    }
  ];

  return (
    <section className="w-full py-8 md:py-16 bg-gradient-to-br from-[#FAF8F6] via-white to-[#F5E7D6] relative overflow-hidden max-w-full">
      {/* Background decorative elements */}
      <div className="absolute inset-0 overflow-hidden">
        <div className="absolute -top-10 -right-10 w-20 h-20 md:w-40 md:h-40 bg-gradient-to-br from-[#D6A77A]/10 to-[#FF6B35]/10 rounded-full blur-3xl"></div>
        <div className="absolute -bottom-10 -left-10 w-16 h-16 md:w-32 md:h-32 bg-gradient-to-tr from-[#FF6B35]/10 to-[#D6A77A]/10 rounded-full blur-3xl"></div>
        <div className="absolute top-1/2 left-1/4 w-10 h-10 md:w-20 md:h-20 bg-gradient-to-r from-[#D6A77A]/5 to-[#FF6B35]/5 rounded-full blur-2xl"></div>
      </div>

      <div className="max-w-6xl mx-auto px-4 sm:px-6 relative z-10 overflow-x-hidden">
        <div className="text-center mb-8 md:mb-12">
          <div className="inline-flex items-center gap-1 md:gap-2 bg-gradient-to-r from-[#D6A77A] to-[#FF6B35] text-white px-4 md:px-6 py-2 rounded-full text-xs md:text-sm font-semibold mb-4 shadow-lg tracking-wide">
            <span className="animate-pulse">🚀</span>
            <span className="hidden sm:inline">Simple 3-Step Process</span>
            <span className="sm:hidden">3 Steps</span>
            <span className="animate-pulse">🚀</span>
          </div>
          <h2 className="text-2xl md:text-section-title font-display text-[#222] mb-4 bg-gradient-to-r from-[#222] via-[#D6A77A] to-[#FF6B35] bg-clip-text text-transparent px-2 md:px-0">
            How LayLow-India Works
          </h2>
          <p className="text-sm md:text-body-large text-[#6B6B6B] max-w-3xl mx-auto prose px-2 md:px-0">
            Get your tickets in just three simple steps. Our platform makes buying and selling tickets effortless and secure.
          </p>
        </div>

        <div className="grid grid-cols-1 md:grid-cols-3 gap-4 md:gap-8">
          {steps.map((step, index) => (
            <div
              key={index}
              className="relative group"
              onMouseEnter={() => handleMouseEnter(index)}
              onMouseLeave={() => handleMouseLeave(index)}
              onTouchStart={() => handleTouch(index)}
              onKeyDown={(e) => handleKeyDown(index, e)}
              tabIndex={0}
              role="button"
              aria-label={`${step.title} - ${flippedCards.includes(index) ? 'Showing details' : 'Click to see details'}`}
              aria-expanded={flippedCards.includes(index)}
            >
              {/* Connection line between cards */}
              {index < steps.length - 1 && (
                <div className="hidden md:block absolute top-1/2 -right-6 w-12 h-0.5 bg-gradient-to-r from-[#D6A77A] to-[#FF6B35] transform -translate-y-1/2 z-10"></div>
              )}

              {/* Flip Card Container */}
              <div 
                className={`relative w-full h-[250px] md:h-[300px] group-hover:-translate-y-2 transition-all duration-300 ease-in-out transform perspective-1000`}
                style={{ 
                  transformStyle: 'preserve-3d',
                  backfaceVisibility: 'hidden'
                }}
              >
                {/* Front of Card */}
                <div 
                  className={`absolute inset-0 w-full h-full rounded-3xl p-6 bg-gradient-to-br ${step.gradient} text-white shadow-xl relative overflow-hidden`}
                  style={{ 
                    transform: flippedCards.includes(index) ? 'rotateY(180deg)' : 'rotateY(0deg)',
                    backfaceVisibility: 'hidden',
                    transition: 'transform 0.6s ease-in-out'
                  }}
                >
                  {/* Floating badge */}
                  <div className="absolute top-0 right-0 z-20 bg-gradient-to-r from-[#D6A77A] to-[#FF6B35] text-white px-3 py-1 rounded-bl-3xl rounded-tr-3xl text-sm font-bold shadow-xl transform group-hover:scale-110 transition-transform duration-300 border-2 border-white">
                    Step {index + 1}
                  </div>

                  <div className="flex flex-col items-center justify-center h-full text-center px-2">
                    <h3 className="text-xl md:text-3xl font-display font-bold leading-tight">{step.title}</h3>
                  </div>
                </div>

                {/* Back of Card */}
                <div 
                  className={`absolute inset-0 w-full h-full rounded-3xl p-6 bg-white shadow-xl border border-gray-200`}
                  style={{ 
                    transform: flippedCards.includes(index) ? 'rotateY(0deg)' : 'rotateY(-180deg)',
                    backfaceVisibility: 'hidden',
                    transition: 'transform 0.6s ease-in-out'
                  }}
                >
                  <div className="flex flex-col items-center justify-center h-full text-center">
                    <h4 className={`text-lg font-bold mb-4 ${step.accentColor}`}>{step.backTitle}</h4>
                    <ul className="space-y-2 text-sm text-gray-600">
                      {step.backItems.map((item, itemIndex) => (
                        <li key={itemIndex} className="flex items-start gap-3">
                          <span className="text-[#D6A77A] mt-0.5 flex-shrink-0">✓</span>
                          <span className="text-left">{item}</span>
                        </li>
                      ))}
                    </ul>
                  </div>
                </div>
              </div>
            </div>
          ))}
        </div>
      </div>
    </section>
  );
}

// Safety Cards Component
function SafetyCards() {
  const safetyFeatures = [
    {
      icon: "🛡️",
      title: "Verified Sellers",
      description: "All sellers are thoroughly vetted",
      badge: "✅ Verified",
      color: "text-emerald-600",
      bgColor: "bg-emerald-50",
      borderColor: "border-emerald-200"
    },
    {
      icon: "🔐",
      title: "QR-Gated Access",
      description: "Secure QR codes eliminate counterfeits",
      badge: "🔒 Secure",
      color: "text-blue-600",
      bgColor: "bg-blue-50",
      borderColor: "border-blue-200"
    },
    {
      icon: "⏰",
      title: "Delayed Release",
      description: "Tickets released closer to event date",
      badge: "⏱️ Timed",
      color: "text-purple-600",
      bgColor: "bg-purple-50",
      borderColor: "border-purple-200"
    },
    {
      icon: "💰",
      title: "Money-Back Guarantee",
      description: "100% refund if not satisfied",
      badge: "💯 Guaranteed",
      color: "text-orange-600",
      bgColor: "bg-orange-50",
      borderColor: "border-orange-200"
    }
  ];

  return (
<<<<<<< HEAD
    <div className="grid grid-cols-1 md:grid-cols-3 gap-4 md:gap-6 items-stretch">
      {safetyFeatures.map((feature, index) => (
        <div 
          key={index}
          className="relative h-72 md:h-80 cursor-pointer group flex flex-col"
          onMouseEnter={() => handleMouseEnter(index)}
          onMouseLeave={() => handleMouseLeave(index)}
          onTouchEnd={() => handleTouch(index)}
          onKeyDown={(e) => handleKeyDown(index, e)}
          tabIndex={0}
          role="button"
          aria-label={`${feature.title} - ${flippedCards.includes(index) ? 'Showing details' : 'Click to see details'}`}
          aria-expanded={flippedCards.includes(index)}
        >
          {/* Floating badge */}
          <div className="absolute top-0 right-0 z-20 bg-gradient-to-r from-[#D6A77A] to-[#FF6B35] text-white px-3 py-1 rounded-bl-3xl rounded-tr-3xl text-sm font-bold shadow-xl transform group-hover:scale-110 transition-transform duration-300 border-2 border-white">
            {feature.badge}
          </div>
          <div 
            className={`absolute w-full h-full transition-all duration-700 ease-in-out ${
              flippedCards.includes(index) 
                ? 'rotate-y-180 opacity-0' 
                : 'rotate-y-0 opacity-100'
            }`}
            style={{
              transform: flippedCards.includes(index) ? 'rotateY(180deg)' : 'rotateY(0deg)',
              backfaceVisibility: 'hidden'
            }}
          >
                        {/* Front Side */}
            <div className="w-full h-full rounded-3xl p-4 md:p-6 flex flex-col items-center justify-between text-center border border-[#D6A77A]/20 bg-white shadow-xl hover:shadow-2xl transition-all duration-300 group-hover:-translate-y-2 relative overflow-hidden">
              {/* Background gradient overlay */}
              <div className={`absolute inset-0 bg-gradient-to-br ${feature.gradient} opacity-5 group-hover:opacity-10 transition-opacity duration-300`}></div>
              
              <div className="relative z-10 flex flex-col items-center justify-center flex-1">
                <div className="w-16 h-16 md:w-24 md:h-24 rounded-3xl bg-white shadow-lg flex items-center justify-center mb-4 md:mb-6 group-hover:scale-110 transition-transform duration-300">
                  {feature.icon}
                </div>
                <h3 className="text-lg md:text-card-title font-display text-[#222] mb-3 md:mb-4 group-hover:text-[#D6A77A] transition-colors duration-300">{feature.title}</h3>
                <p className="text-sm md:text-body text-[#6B6B6B] prose">
                  {feature.description}
                </p>
              </div>
            </div>
          </div>
          
          <div 
            className={`absolute w-full h-full transition-all duration-700 ease-in-out ${
              flippedCards.includes(index) 
                ? 'rotate-y-0 opacity-100' 
                : 'rotate-y-180 opacity-0'
            }`}
            style={{
              transform: flippedCards.includes(index) ? 'rotateY(0deg)' : 'rotateY(180deg)',
              backfaceVisibility: 'hidden'
            }}
          >
                        {/* Back Side */}
            <div className={`w-full h-full rounded-3xl p-4 md:p-6 flex flex-col items-center justify-between text-center bg-gradient-to-br ${feature.gradient} text-white shadow-xl relative overflow-hidden`}>
              {/* Animated background pattern */}
              <div className="absolute inset-0 opacity-10">
                <div className="absolute top-4 right-4 w-8 h-8 border-2 border-white rounded-full animate-ping"></div>
              </div>
              
              <div className="relative z-10 flex flex-col items-center justify-center flex-1">
                <h3 className="text-lg md:text-card-title font-display mb-4 md:mb-6">{feature.backTitle}</h3>
                <div className="space-y-3 md:space-y-4 text-left">
                  {feature.backItems.map((item, itemIndex) => (
                    <div key={itemIndex} className="flex items-center group/item">
                      <span className="w-2 h-2 bg-white rounded-full mr-3 group-hover/item:scale-150 transition-transform duration-300"></span>
                      <span className="text-sm md:text-base group-hover/item:text-yellow-200 transition-colors duration-300">{item}</span>
                    </div>
                  ))}
                </div>
=======
    <section className="w-full py-16 bg-gradient-to-br from-white via-[#FAF8F6] to-[#F5E7D6] relative overflow-hidden">
      {/* Background decorative elements */}
      <div className="absolute inset-0 overflow-hidden">
        <div className="absolute -top-10 -left-10 w-40 h-40 bg-gradient-to-br from-[#FF6B35]/10 to-[#D6A77A]/10 rounded-full blur-3xl"></div>
        <div className="absolute -bottom-10 -right-10 w-32 h-32 bg-gradient-to-tr from-[#D6A77A]/10 to-[#FF6B35]/10 rounded-full blur-3xl"></div>
        <div className="absolute top-1/3 right-1/4 w-20 h-20 bg-gradient-to-r from-[#FF6B35]/5 to-[#D6A77A]/5 rounded-full blur-2xl"></div>
      </div>

      <div className="max-w-6xl mx-auto px-4 relative z-10">
        <div className="text-center mb-12">
          <div className="inline-flex items-center gap-2 bg-gradient-to-r from-[#FF6B35] to-[#D6A77A] text-white px-6 py-2 rounded-full text-sm font-semibold mb-4 shadow-lg tracking-wide">
            <span className="animate-pulse">🛡️</span>
            Multi-Layer Security
            <span className="animate-pulse">🛡️</span>
          </div>
          <h2 className="text-section-title font-display text-[#222] mb-4 bg-gradient-to-r from-[#222] via-[#FF6B35] to-[#D6A77A] bg-clip-text text-transparent">
            Your Safety is Our Priority
          </h2>
          <p className="text-body-large text-[#6B6B6B] max-w-2xl mx-auto">
            Multiple layers of security ensure your ticket buying experience is completely safe.
          </p>
        </div>

        <div className="grid grid-cols-1 md:grid-cols-2 lg:grid-cols-4 gap-6">
          {safetyFeatures.map((feature, index) => (
            <div
              key={index}
              className="group relative bg-white rounded-2xl shadow-lg border border-gray-200 p-6 hover:shadow-xl hover:-translate-y-2 transition-all duration-300 ease-out transform-gpu"
            >
              {/* Badge */}
              <div className="absolute -top-2 -right-2 bg-gradient-to-r from-[#FF6B35] to-[#D6A77A] text-white px-3 py-1 rounded-full text-xs font-bold shadow-lg transform group-hover:scale-110 transition-transform duration-300">
                {feature.badge}
              </div>

              {/* Icon */}
              <div className={`w-16 h-16 rounded-full ${feature.bgColor} ${feature.borderColor} border-2 flex items-center justify-center mb-4 group-hover:scale-110 transition-transform duration-300`}>
                <span className="text-2xl">{feature.icon}</span>
>>>>>>> a9ddee57
              </div>

              {/* Content */}
              <h3 className={`text-xl font-bold text-[#222] mb-2 ${feature.color}`}>
                {feature.title}
              </h3>
              <p className="text-sm text-[#6B6B6B] leading-relaxed">
                {feature.description}
              </p>
            </div>
          ))}
        </div>
      </div>
    </section>
  );
}

<<<<<<< HEAD
=======
// Add Live Ticker Component

>>>>>>> a9ddee57





// Helper function to transform Event data for display (moved outside component)
const transformEventForDisplay = (event: Event) => {
  // Handle events without tickets - use mock data for display
  const availableTickets = event.tickets?.filter(t => t.status === 'AVAILABLE').length || 0;
  const totalTickets = event.tickets?.length || 0;
  const soldTickets = totalTickets - availableTickets;
  
  // Get the lowest price from available tickets, or use mock price if no tickets
  const availableTicketPrices = event.tickets
    ?.filter(t => t.status === 'AVAILABLE')
    .map(t => t.price) || [];
  const minPrice = availableTicketPrices.length > 0 ? Math.min(...availableTicketPrices) : 1500; // Default price if no tickets
  
  // Calculate a mock original price (20% higher for demo)
  const originalPrice = Math.round(minPrice * 1.2);
  
  // Generate badges based on event data
  const badges: string[] = [];
  if (availableTickets <= 5 && availableTickets > 0) badges.push('⏳ Only ' + availableTickets + ' left');
  if (soldTickets > 50) badges.push('🔥 Trending');
  if (!event.tickets || event.tickets.length === 0) {
    badges.push('📅 Coming Soon');
  } else {
    badges.push('✅ Verified Seller');
  }
  
  // Format date
  const eventDate = new Date(event.date);
  const formattedDate = eventDate.toLocaleDateString('en-US', { 
    month: 'short', 
    day: 'numeric' 
  });
  
  return {
    ...event,
    displayName: event.title,
    displayDate: formattedDate,
    displayLocation: event.venue,
    displayPrice: minPrice,
    displayOriginalPrice: originalPrice,
    displaySoldCount: soldTickets,
    displayRating: 4.5 + (Math.random() * 0.5), // Mock rating
    displayBadges: badges,
    displayImage: event.image || 'https://images.unsplash.com/photo-1516450360452-9312f5e86fc7?auto=format&fit=crop&w=600&q=80'
  };
};

const HomePage: React.FC = () => {
  const [searchQuery, setSearchQuery] = useState('');
  const [isSearching, setIsSearching] = useState(false);
  const [searchError, setSearchError] = useState('');
  const [visibleSections, setVisibleSections] = useState<Set<string>>(new Set());
  const [scrollProgress, setScrollProgress] = useState(0);
<<<<<<< HEAD
  const [currentTicketIndex, setCurrentTicketIndex] = useState(1); // Start at 1 to show first real ticket
  const [isTransitioning, setIsTransitioning] = useState(false);
  const [dynamicEvents, setDynamicEvents] = useState<Event[]>([]);
  const [isLoadingEvents, setIsLoadingEvents] = useState(true);
  const [eventsError, setEventsError] = useState('');
  const [isScrolling, setIsScrolling] = useState(false);
  const scrollTimeoutRef = useRef<NodeJS.Timeout | null>(null);

  // Fetch trending events from API
  useEffect(() => {
    const fetchTrendingEvents = async () => {
      try {
        setIsLoadingEvents(true);
        const response = await eventsAPI.getAll({ limit: 6 }); // Get top 6 trending events
        if (response.data?.events) {
          setDynamicEvents(response.data.events);
        } else {
          setDynamicEvents([]);
        }
      } catch (err) {
        console.error('Error fetching trending events:', err);
        setEventsError('Failed to load trending events');
        setDynamicEvents([]);
      } finally {
        setIsLoadingEvents(false);
      }
    };

    fetchTrendingEvents();
  }, []);
=======
  const [events, setEvents] = useState<Event[]>([]);
  const [loading, setLoading] = useState(true);
  const [error, setError] = useState<string | null>(null);
>>>>>>> a9ddee57

  // Handle scroll to top visibility and intersection observer
  useEffect(() => {
    let ticking = false;
    let lastScrollTop = 0;
    let scrollVelocity = 0;
    let lastScrollTime = Date.now();
    
    const handleScroll = () => {
      if (!ticking) {
        requestAnimationFrame(() => {
          const currentTime = Date.now();
          const currentScrollTop = window.scrollY;
          const timeDiff = currentTime - lastScrollTime;
          
          // Calculate scroll velocity
          if (timeDiff > 0) {
            scrollVelocity = (currentScrollTop - lastScrollTop) / timeDiff;
          }
          
          // Scroll to top is now handled by FloatingActionButtons component
          
          // Calculate scroll progress
          const docHeight = document.documentElement.scrollHeight - window.innerHeight;
          const scrollPercent = (currentScrollTop / docHeight) * 100;
          setScrollProgress(Math.min(scrollPercent, 100));
          
          // Set scrolling state
          setIsScrolling(true);
          
          // Clear previous timeout
          if (scrollTimeoutRef.current) {
            clearTimeout(scrollTimeoutRef.current);
          }
          
          // Set timeout to detect when scrolling stops
          scrollTimeoutRef.current = setTimeout(() => {
            setIsScrolling(false);
            scrollVelocity = 0;
          }, 150); // Adjust this value to control when scrolling is considered "stopped"
          
          lastScrollTop = currentScrollTop;
          lastScrollTime = currentTime;
          
          ticking = false;
        });
        ticking = true;
      }
    };

    // Prevent horizontal scrolling and snap back to center
    const handleHorizontalScroll = () => {
      const scrollLeft = window.pageXOffset || document.documentElement.scrollLeft;
      if (scrollLeft !== 0) {
        // Snap back to center horizontally
        window.scrollTo({
          left: 0,
          behavior: 'smooth'
        });
      }
    };

    // More aggressive horizontal scroll prevention
    const preventWheelHorizontalScroll = (e: WheelEvent) => {
      if (Math.abs(e.deltaX) > Math.abs(e.deltaY)) {
        e.preventDefault();
        // Snap back to center
        window.scrollTo({
          left: 0,
          behavior: 'smooth'
        });
      }
    };

    // Intersection Observer for scroll animations with better performance
    const observer = new IntersectionObserver(
      (entries) => {
        entries.forEach((entry) => {
          if (entry.isIntersecting) {
            requestAnimationFrame(() => {
              setVisibleSections(prev => new Set(prev).add(entry.target.id));
            });
          }
        });
      },
      { 
        threshold: [0, 0.1, 0.2, 0.3, 0.4, 0.5], 
        rootMargin: '0px 0px -100px 0px',
        root: null
      }
    );

    // Observe sections
    const sections = document.querySelectorAll('section[id]');
    sections.forEach(section => observer.observe(section));

    window.addEventListener('scroll', handleScroll);
    window.addEventListener('scroll', handleHorizontalScroll);
    window.addEventListener('wheel', preventWheelHorizontalScroll, { passive: false });
    
    // Also prevent horizontal scroll on touch devices
    const preventTouchHorizontalScroll = (e: TouchEvent) => {
      const touch = e.touches[0];
      const startX = touch.clientX;
      
      const handleTouchMove = (e: TouchEvent) => {
        const touch = e.touches[0];
        const currentX = touch.clientX;
        const diffX = Math.abs(currentX - startX);
        
        // If horizontal movement is detected, prevent it
        if (diffX > 10) {
          e.preventDefault();
        }
      };
      
      const handleTouchEnd = () => {
        document.removeEventListener('touchmove', handleTouchMove);
        document.removeEventListener('touchend', handleTouchEnd);
      };
      
      document.addEventListener('touchmove', handleTouchMove, { passive: false });
      document.addEventListener('touchend', handleTouchEnd);
    };
    
    document.addEventListener('touchstart', preventTouchHorizontalScroll);
    
    return () => {
      window.removeEventListener('scroll', handleScroll);
      window.removeEventListener('scroll', handleHorizontalScroll);
      window.removeEventListener('wheel', preventWheelHorizontalScroll);
      document.removeEventListener('touchstart', preventTouchHorizontalScroll);
      observer.disconnect();
      
      // Cleanup timeout
      if (scrollTimeoutRef.current) {
        clearTimeout(scrollTimeoutRef.current);
      }
    };
  }, []);

  // Scroll to top is now handled by FloatingActionButtons component

  // Custom smooth scroll with easing
  const smoothScrollTo = (targetY: number, duration: number = 800) => {
    const startY = window.pageYOffset;
    const distance = targetY - startY;
    const startTime = performance.now();

    const easeOutCubic = (t: number) => 1 - Math.pow(1 - t, 3);

    const animateScroll = (currentTime: number) => {
      const elapsed = currentTime - startTime;
      const progress = Math.min(elapsed / duration, 1);
      const easedProgress = easeOutCubic(progress);
      
      window.scrollTo(0, startY + distance * easedProgress);
      
      if (progress < 1) {
        requestAnimationFrame(animateScroll);
      }
    };

    requestAnimationFrame(animateScroll);
  };

  const handleSearch = async (e: React.FormEvent) => {
    e.preventDefault();
    if (!searchQuery.trim()) {
      setSearchError('Please enter a search term');
      return;
    }
    
    setIsSearching(true);
    setSearchError('');
    
    try {
      // Simulate API call for better UX
      await new Promise(resolve => setTimeout(resolve, 500));
      // Navigate to events page with search query
      window.location.href = `/events?search=${encodeURIComponent(searchQuery.trim())}`;
    } catch (error) {
      setSearchError('Search failed. Please try again.');
    } finally {
      setIsSearching(false);
    }
  };

<<<<<<< HEAD
  const nextTicket = () => {
    if (isTransitioning) return;
    const displayEvents = dynamicEvents.length > 0 ? dynamicEvents.map(transformEventForDisplay) : staticEvents;
    
    setCurrentTicketIndex((prev) => {
      if (prev === displayEvents.length) {
        // When reaching the last real ticket, animate to the cloned first ticket
        setIsTransitioning(true);
        // After animation completes, instantly jump to the real first ticket
        setTimeout(() => {
          setCurrentTicketIndex(1);
          setIsTransitioning(false);
        }, 500);
        return displayEvents.length + 1; // This will show the cloned first ticket
      }
      return prev + 1;
    });
  };

  const prevTicket = () => {
    if (isTransitioning) return;
    const displayEvents = dynamicEvents.length > 0 ? dynamicEvents.map(transformEventForDisplay) : staticEvents;
    
    setCurrentTicketIndex((prev) => {
      if (prev === 1) {
        // When reaching the first real ticket, animate to the cloned last ticket
        setIsTransitioning(true);
        // After animation completes, instantly jump to the real last ticket
        setTimeout(() => {
          setCurrentTicketIndex(displayEvents.length);
          setIsTransitioning(false);
        }, 500);
        return 0; // This will show the cloned last ticket
      }
      return prev - 1;
    });
  };

  // Get the actual ticket index for dots (0-based)
  const getActualIndex = () => {
    const displayEvents = dynamicEvents.length > 0 ? dynamicEvents.map(transformEventForDisplay) : staticEvents;
    if (currentTicketIndex === 0) return displayEvents.length - 1; // Cloned last ticket
    if (currentTicketIndex === displayEvents.length + 1) return 0; // Cloned first ticket
    return currentTicketIndex - 1; // Real tickets
  };
=======
  useEffect(() => {
    const fetchEvents = async () => {
      try {
        setLoading(true);
        const response = await eventsAPI.getAll({ limit: 6 });
        
        if (response.success && response.data?.events) {
          setEvents(response.data.events);
        } else {
          setEvents([]);
        }
      } catch (err) {
        console.error('Error fetching events:', err);
        setError('Failed to fetch events.');
        setEvents([]);
      } finally {
        setLoading(false);
      }
    };

    fetchEvents();
  }, []);

  if (loading) {
    return <div className="text-center py-16">Loading...</div>;
  }

  if (error) {
    console.log('Showing error state, but continuing with empty events array');
  }
>>>>>>> a9ddee57

  return (
    <div 
      className={`relative bg-[#FAF8F6] min-h-screen font-sans overflow-x-hidden momentum-scroll ${isScrolling ? 'scrolling' : 'scrolled'}`} 
      style={{ maxWidth: '100vw', overflowX: 'hidden' }}
    >
      {/* Scroll Progress Indicator */}
      <div className="fixed top-0 left-0 w-full h-1 bg-gray-200 z-50">
        <div 
          className="h-full bg-gradient-to-r from-[#D6A77A] to-[#FF6B35] transition-all duration-300 ease-out"
          style={{ width: `${scrollProgress}%` }}
        />
      </div>
      

      
      {/* Hero Section */}
      <section className="relative w-full min-h-[420px] md:h-[480px] lg:h-[560px] flex items-center justify-center overflow-hidden max-w-full">
        <img
          src="/concert-hero.png"
          alt="Concert Crowd"
          className="absolute inset-0 w-full h-full object-cover"
          style={{ zIndex: 1 }}
          loading="eager"
          onLoad={(e) => {
            const target = e.target as HTMLImageElement;
            target.style.opacity = '1';
          }}
          onError={(e) => {
            const target = e.target as HTMLImageElement;
            target.src = 'https://images.unsplash.com/photo-1516450360452-9312f5e86fc7?auto=format&fit=crop&w=1200&q=80';
          }}
        />
        <div className="relative z-10 flex flex-col items-center justify-center w-full h-full px-4 py-8 bg-black/40">
          <h1 className="text-hero font-display text-white text-center mb-2 md:mb-3 drop-shadow">
            Get Sold-Out Tickets at Fair Prices
          </h1>
          <p className="text-body-large text-white text-center mb-2 md:mb-3 max-w-2xl drop-shadow">
            100% Verified & Secure • No Hidden Fees • Instant QR Codes
          </p>
          <p className="text-body text-white text-center mb-4 md:mb-6 max-w-2xl drop-shadow opacity-90 prose">
            India's most trusted platform for buying and selling event tickets with complete peace of mind.
          </p>
          <form onSubmit={handleSearch} className="w-full max-w-md flex flex-col items-center bg-white rounded-full shadow-md px-4 py-2 mb-2 md:mb-3">
            <div className="w-full flex items-center">
              <FaSearch className="text-[#D6A77A] text-lg mr-2" />
              <input
                type="text"
                value={searchQuery}
                onChange={(e) => {
                  setSearchQuery(e.target.value);
                  if (searchError) setSearchError('');
                }}
                placeholder="Search events, artists, or venues..."
                className="flex-1 bg-transparent outline-none text-[#222] placeholder-[#A9A9A9] text-base"
                disabled={isSearching}
                aria-label="Search for events, artists, or venues"
              />
              <button
                type="submit"
                disabled={isSearching}
                className="ml-2 px-4 py-1 bg-[#D6A77A] text-white rounded-full text-sm font-semibold hover:bg-[#b98a5e] transition-colors disabled:opacity-50 disabled:cursor-not-allowed flex items-center gap-2"
                aria-label={isSearching ? "Searching..." : "Search"}
              >
                {isSearching ? (
                  <>
                    <div className="w-4 h-4 border-2 border-white border-t-transparent rounded-full animate-spin"></div>
                    Searching...
                  </>
                ) : (
                  'Search'
                )}
              </button>
            </div>
            {searchError && (
              <div className="w-full mt-2 text-red-500 text-sm text-center" role="alert">
                {searchError}
              </div>
            )}
          </form>
          <div className="flex flex-col sm:flex-row gap-2 md:gap-3 items-center">
            <Link to="/events" className="px-6 py-2.5 rounded-full font-bold bg-[#D6A77A] text-white shadow hover:bg-[#b98a5e] transition-transform duration-150 hover:scale-105 active:scale-95 text-base">Browse Events</Link>
            <Link to="/sell-ticket" className="px-6 py-2.5 rounded-full font-bold bg-transparent border-2 border-white text-white shadow hover:bg-white hover:text-[#222] transition-all duration-150 hover:scale-105 active:scale-95 text-base flex items-center gap-2">
              <span>📤</span>
              List My Ticket
            </Link>
          </div>
        </div>
      </section>

      {/* Trending Tickets section */}
      <section 
        id="trending-tickets" 
        className={`relative w-full max-w-5xl mx-auto py-12 px-4 transition-all duration-1000 ${
          visibleSections.has('trending-tickets') ? 'opacity-100 translate-y-0' : 'opacity-0 translate-y-10'
        }`}
      >
        <h2 className="text-section-title font-display text-[#222] mb-6 text-center">Trending Tickets</h2>
<<<<<<< HEAD
        
        {/* Desktop: Grid Layout */}
        <div className="hidden md:grid grid-cols-3 gap-6">
          {(dynamicEvents.length > 0 ? dynamicEvents.map(transformEventForDisplay) : staticEvents).map((event, idx) => (
            <div 
              key={idx} 
              className="bg-white rounded-2xl shadow-lg p-5 flex flex-col items-center transition-all duration-500 hover:scale-105 hover:shadow-2xl hover:-translate-y-3 group cursor-pointer transform-gpu"
              style={{
                animationDelay: `${idx * 100}ms`,
                animation: 'fadeInUp 0.6s ease-out forwards'
              }}
            >
              {/* Badges */}
              <div className="w-full flex flex-wrap gap-2 mb-3">
                {event.badges.map((badge, badgeIdx) => (
                  <span key={badgeIdx} className="px-2 py-1 text-xs font-semibold rounded-full bg-gradient-to-r from-[#D6A77A] to-[#b98a5e] text-white shadow-sm">
                    {badge}
                  </span>
                ))}
              </div>
              
              {/* Image with overlay */}
              <div className="relative w-full mb-3 overflow-hidden rounded-xl">
                <img
                  src={event.image}
                  alt={`Event: ${event.name} in ${event.location}`}
                  loading="lazy"
                  className="w-full h-48 object-cover transition-transform duration-300 group-hover:scale-110"
                  onError={(e) => {
                    const target = e.target as HTMLImageElement;
                    target.src = 'https://images.unsplash.com/photo-1516450360452-9312f5e86fc7?auto=format&fit=crop&w=600&q=80';
                  }}
                />
                <div className="absolute inset-0 bg-gradient-to-t from-black/20 to-transparent opacity-0 group-hover:opacity-100 transition-opacity duration-300"></div>
=======
        {events.length === 0 ? (
          <div className="text-center py-12">
            <div className="text-6xl mb-4">🎫</div>
            <h3 className="text-xl font-semibold text-[#6B6B6B] mb-2">No Events Available</h3>
            <p className="text-[#A9A9A9] mb-6">Check back soon for exciting events!</p>
            {error && (
              <div className="text-sm text-red-500 mb-4">
                Error: {error}
>>>>>>> a9ddee57
              </div>
            )}
            <Link 
              to="/events" 
              className="inline-flex items-center gap-2 px-6 py-3 rounded-full font-bold bg-[#D6A77A] text-white shadow hover:bg-[#b98a5e] transition-colors"
            >
              <span>🔍</span>
              Browse All Events
            </Link>
          </div>
        ) : (
          <div className="grid grid-cols-1 sm:grid-cols-2 md:grid-cols-3 gap-6">
            {events.map((event, idx) => {
              const displayEvent = transformEventForDisplay(event);
              return (
              <div 
                key={event.id} 
                className="bg-white rounded-2xl shadow-lg p-5 flex flex-col items-center transition-all duration-500 hover:scale-105 hover:shadow-2xl hover:-translate-y-3 group cursor-pointer transform-gpu"
                style={{
                  animationDelay: `${idx * 100}ms`,
                  animation: 'fadeInUp 0.6s ease-out forwards'
                }}
              >
                {/* Badges */}
                <div className="w-full flex flex-wrap gap-2 mb-3">
                  {displayEvent.displayBadges.map((badge, badgeIdx) => (
                    <span key={badgeIdx} className="px-2 py-1 text-xs font-semibold rounded-full bg-gradient-to-r from-[#D6A77A] to-[#b98a5e] text-white shadow-sm">
                      {badge}
                    </span>
                  ))}
                </div>
                
                {/* Image with overlay */}
                <div className="relative w-full mb-3 overflow-hidden rounded-xl">
                  <img
                    src={displayEvent.displayImage}
                    alt={`Event: ${displayEvent.displayName} in ${displayEvent.displayLocation}`}
                    loading="lazy"
                    className="w-full h-48 object-cover transition-transform duration-300 group-hover:scale-110"
                    onError={(e) => {
                      const target = e.target as HTMLImageElement;
                      target.src = 'https://images.unsplash.com/photo-1516450360452-9312f5e86fc7?auto=format&fit=crop&w=600&q=80';
                    }}
                  />
                  <div className="absolute inset-0 bg-gradient-to-t from-black/20 to-transparent opacity-0 group-hover:opacity-100 transition-opacity duration-300"></div>
                </div>
                
                {/* Event Details */}
                <div className="w-full text-center">
                  <div className="text-card-title font-display text-[#222] mb-1 group-hover:text-[#D6A77A] transition-colors duration-300">{displayEvent.displayName}</div>
                  <div className="text-caption mb-2 flex items-center justify-center gap-2">
                    <span>{displayEvent.displayDate} • {displayEvent.displayLocation}</span>
                    <span className="px-2 py-1 bg-[#F5E7D6] text-[#D6A77A] text-xs rounded-full font-medium">
                      {displayEvent.category}
                    </span>
                  </div>
                  
                  {/* Rating and Sold Count */}
                  <div className="flex items-center justify-center gap-4 mb-3 text-sm">
                    <div className="flex items-center gap-1">
                      <span className="text-[#D6A77A]">★</span>
                      <span className="text-[#6B6B6B]">{displayEvent.displayRating.toFixed(1)}</span>
                    </div>
                    <div className="text-[#6B6B6B]">
                      {displayEvent.displaySoldCount} sold
                    </div>
                  </div>
                  
                  {/* Price Section */}
                  <div className="mb-3">
                    <div className="flex items-center justify-center gap-2 mb-1">
                      <span className="text-3xl font-black text-[#D6A77A] group-hover:text-[#FF6B35] transition-colors duration-300">₹{displayEvent.displayPrice}</span>
                      <span className="text-lg text-[#A9A9A9] line-through">₹{displayEvent.displayOriginalPrice}</span>
                    </div>
                    <div className="text-xs text-[#D6A77A] font-semibold bg-[#F5E7D6] px-2 py-1 rounded-full inline-block">
                      {Math.round(((displayEvent.displayOriginalPrice - displayEvent.displayPrice) / displayEvent.displayOriginalPrice) * 100)}% OFF
                    </div>
                  </div>
                  
                  {/* CTA Button */}
                  <Link 
                    to={`/events/${event.id}`}
                    className="w-full px-6 py-3 rounded-full font-bold bg-[#FF6B35] text-white shadow-lg hover:bg-[#E55A2B] hover:shadow-xl transition-all duration-300 hover:scale-105 active:scale-95 text-base group-hover:shadow-[0_10px_25px_rgba(255,107,53,0.4)] flex items-center justify-center gap-2"
                  >
                    <span>🎟️</span>
                    Buy Ticket
                  </Link>
                </div>
              </div>
<<<<<<< HEAD
            </div>
          ))}
        </div>

        {/* Mobile: Carousel Layout */}
        <div className="md:hidden relative w-full">
          <div className="relative overflow-hidden rounded-2xl w-full">
            <div 
              className={`flex w-full ${isTransitioning ? '' : 'transition-transform duration-500 ease-in-out'}`}
              style={{ 
                transform: `translateX(-${currentTicketIndex * 100}%)`,
                transition: isTransitioning ? 'none' : 'transform 500ms ease-in-out'
              }}
            >
              {/* Clone of last ticket at the beginning for seamless loop */}
              {(dynamicEvents.length > 0 ? dynamicEvents.map(transformEventForDisplay) : staticEvents).slice(-1).map((event, idx) => (
                <div 
                  key={`clone-last-${idx}`} 
                  className="w-full flex-shrink-0 bg-white rounded-2xl shadow-lg p-5 flex flex-col items-center"
                >
                  {/* Badges */}
                  <div className="w-full flex flex-wrap gap-2 mb-3">
                    {event.badges.map((badge, badgeIdx) => (
                      <span key={badgeIdx} className="px-2 py-1 text-xs font-semibold rounded-full bg-gradient-to-r from-[#D6A77A] to-[#b98a5e] text-white shadow-sm">
                        {badge}
                      </span>
                    ))}
                  </div>
                  
                  {/* Image with overlay */}
                  <div className="relative w-full mb-3 overflow-hidden rounded-xl">
                    <img
                      src={event.image}
                      alt={`Event: ${event.name} in ${event.location}`}
                      loading="lazy"
                      className="w-full h-48 object-cover"
                      onError={(e) => {
                        const target = e.target as HTMLImageElement;
                        target.src = 'https://images.unsplash.com/photo-1516450360452-9312f5e86fc7?auto=format&fit=crop&w=600&q=80';
                      }}
                    />
                  </div>
                  
                  {/* Event Details */}
                  <div className="w-full text-center">
                    <div className="text-card-title font-display text-[#222] mb-1">{event.name}</div>
                    <div className="text-caption mb-2 flex items-center justify-center gap-2">
                      <span>{event.date} • {event.location}</span>
                      <span className="px-2 py-1 bg-[#F5E7D6] text-[#D6A77A] text-xs rounded-full font-medium">
                        {event.category}
                      </span>
                    </div>
                    
                    {/* Rating and Sold Count */}
                    <div className="flex items-center justify-center gap-4 mb-3 text-sm">
                      <div className="flex items-center gap-1">
                        <span className="text-[#D6A77A]">★</span>
                        <span className="text-[#6B6B6B]">{event.rating}</span>
                      </div>
                      <div className="text-[#6B6B6B]">
                        {event.soldCount} sold
                      </div>
                    </div>
                    
                    {/* Price Section */}
                    <div className="mb-3">
                      <div className="flex items-center justify-center gap-2 mb-1">
                        <span className="text-3xl font-black text-[#D6A77A]">₹{event.price}</span>
                        <span className="text-lg text-[#A9A9A9] line-through">₹{event.originalPrice}</span>
                      </div>
                      <div className="text-xs text-[#D6A77A] font-semibold bg-[#F5E7D6] px-2 py-1 rounded-full inline-block">
                        {Math.round(((event.originalPrice - event.price) / event.originalPrice) * 100)}% OFF
                      </div>
                    </div>
                    
                    {/* CTA Button */}
                    <Link 
                      to="/events" 
                      className="w-full px-6 py-3 rounded-full font-bold bg-[#FF6B35] text-white shadow-lg hover:bg-[#E55A2B] transition-all duration-300 active:scale-95 text-base flex items-center justify-center gap-2"
                    >
                      <span>🎟️</span>
                      Buy Ticket
                    </Link>
                  </div>
                </div>
              ))}

              {/* Original tickets */}
              {(dynamicEvents.length > 0 ? dynamicEvents.map(transformEventForDisplay) : staticEvents).map((event, idx) => (
                <div 
                  key={idx} 
                  className="w-full flex-shrink-0 bg-white rounded-2xl shadow-lg p-5 flex flex-col items-center"
                >
                  {/* Badges */}
                  <div className="w-full flex flex-wrap gap-2 mb-3">
                    {event.badges.map((badge, badgeIdx) => (
                      <span key={badgeIdx} className="px-2 py-1 text-xs font-semibold rounded-full bg-gradient-to-r from-[#D6A77A] to-[#b98a5e] text-white shadow-sm">
                        {badge}
                      </span>
                    ))}
                  </div>
                  
                  {/* Image with overlay */}
                  <div className="relative w-full mb-3 overflow-hidden rounded-xl">
                    <img
                      src={event.image}
                      alt={`Event: ${event.name} in ${event.location}`}
                      loading="lazy"
                      className="w-full h-48 object-cover"
                      onError={(e) => {
                        const target = e.target as HTMLImageElement;
                        target.src = 'https://images.unsplash.com/photo-1516450360452-9312f5e86fc7?auto=format&fit=crop&w=600&q=80';
                      }}
                    />
                  </div>
                  
                  {/* Event Details */}
                  <div className="w-full text-center">
                    <div className="text-card-title font-display text-[#222] mb-1">{event.name}</div>
                    <div className="text-caption mb-2 flex items-center justify-center gap-2">
                      <span>{event.date} • {event.location}</span>
                      <span className="px-2 py-1 bg-[#F5E7D6] text-[#D6A77A] text-xs rounded-full font-medium">
                        {event.category}
                      </span>
                    </div>
                    
                    {/* Rating and Sold Count */}
                    <div className="flex items-center justify-center gap-4 mb-3 text-sm">
                      <div className="flex items-center gap-1">
                        <span className="text-[#D6A77A]">★</span>
                        <span className="text-[#6B6B6B]">{event.rating}</span>
                      </div>
                      <div className="text-[#6B6B6B]">
                        {event.soldCount} sold
                      </div>
                    </div>
                    
                    {/* Price Section */}
                    <div className="mb-3">
                      <div className="flex items-center justify-center gap-2 mb-1">
                        <span className="text-3xl font-black text-[#D6A77A]">₹{event.price}</span>
                        <span className="text-lg text-[#A9A9A9] line-through">₹{event.originalPrice}</span>
                      </div>
                      <div className="text-xs text-[#D6A77A] font-semibold bg-[#F5E7D6] px-2 py-1 rounded-full inline-block">
                        {Math.round(((event.originalPrice - event.price) / event.originalPrice) * 100)}% OFF
                      </div>
                    </div>
                    
                    {/* CTA Button */}
                    <Link 
                      to="/events" 
                      className="w-full px-6 py-3 rounded-full font-bold bg-[#FF6B35] text-white shadow-lg hover:bg-[#E55A2B] transition-all duration-300 active:scale-95 text-base flex items-center justify-center gap-2"
                    >
                      <span>🎟️</span>
                      Buy Ticket
                    </Link>
                  </div>
                </div>
              ))}

              {/* Clone of first ticket at the end for seamless loop */}
              {(dynamicEvents.length > 0 ? dynamicEvents.map(transformEventForDisplay) : staticEvents).slice(0, 1).map((event, idx) => (
                <div 
                  key={`clone-first-${idx}`} 
                  className="w-full flex-shrink-0 bg-white rounded-2xl shadow-lg p-5 flex flex-col items-center"
                >
                  {/* Badges */}
                  <div className="w-full flex flex-wrap gap-2 mb-3">
                    {event.badges.map((badge, badgeIdx) => (
                      <span key={badgeIdx} className="px-2 py-1 text-xs font-semibold rounded-full bg-gradient-to-r from-[#D6A77A] to-[#b98a5e] text-white shadow-sm">
                        {badge}
                      </span>
                    ))}
                  </div>
                  
                  {/* Image with overlay */}
                  <div className="relative w-full mb-3 overflow-hidden rounded-xl">
                    <img
                      src={event.image}
                      alt={`Event: ${event.name} in ${event.location}`}
                      loading="lazy"
                      className="w-full h-48 object-cover"
                      onError={(e) => {
                        const target = e.target as HTMLImageElement;
                        target.src = 'https://images.unsplash.com/photo-1516450360452-9312f5e86fc7?auto=format&fit=crop&w=600&q=80';
                      }}
                    />
                  </div>
                  
                  {/* Event Details */}
                  <div className="w-full text-center">
                    <div className="text-card-title font-display text-[#222] mb-1">{event.name}</div>
                    <div className="text-caption mb-2 flex items-center justify-center gap-2">
                      <span>{event.date} • {event.location}</span>
                      <span className="px-2 py-1 bg-[#F5E7D6] text-[#D6A77A] text-xs rounded-full font-medium">
                        {event.category}
                      </span>
                    </div>
                    
                    {/* Rating and Sold Count */}
                    <div className="flex items-center justify-center gap-4 mb-3 text-sm">
                      <div className="flex items-center gap-1">
                        <span className="text-[#D6A77A]">★</span>
                        <span className="text-[#6B6B6B]">{event.rating}</span>
                      </div>
                      <div className="text-[#6B6B6B]">
                        {event.soldCount} sold
                      </div>
                    </div>
                    
                    {/* Price Section */}
                    <div className="mb-3">
                      <div className="flex items-center justify-center gap-2 mb-1">
                        <span className="text-3xl font-black text-[#D6A77A]">₹{event.price}</span>
                        <span className="text-lg text-[#A9A9A9] line-through">₹{event.originalPrice}</span>
                      </div>
                      <div className="text-xs text-[#D6A77A] font-semibold bg-[#F5E7D6] px-2 py-1 rounded-full inline-block">
                        {Math.round(((event.originalPrice - event.price) / event.originalPrice) * 100)}% OFF
                      </div>
                    </div>
                    
                    {/* CTA Button */}
                    <Link 
                      to="/events" 
                      className="w-full px-6 py-3 rounded-full font-bold bg-[#FF6B35] text-white shadow-lg hover:bg-[#E55A2B] transition-all duration-300 active:scale-95 text-base flex items-center justify-center gap-2"
                    >
                      <span>🎟️</span>
                      Buy Ticket
                    </Link>
                  </div>
                </div>
              ))}
            </div>
          </div>

          {/* Carousel Navigation */}
          <div className="flex items-center justify-between mt-6 w-full px-2">
            <button
              onClick={prevTicket}
              className="w-12 h-12 bg-white rounded-full shadow-lg flex items-center justify-center text-[#D6A77A] hover:bg-[#D6A77A] hover:text-white transition-all duration-300"
              aria-label="Previous ticket"
            >
              <FaChevronLeft className="text-lg" />
            </button>
            
            {/* Dots Indicator */}
            <div className="flex gap-2">
              {(dynamicEvents.length > 0 ? dynamicEvents.map(transformEventForDisplay) : staticEvents).map((_, idx) => (
                <button
                  key={idx}
                  onClick={() => setCurrentTicketIndex(idx + 1)}
                  className={`w-3 h-3 rounded-full transition-all duration-300 ${
                    idx === getActualIndex()
                      ? 'bg-[#D6A77A] scale-125' 
                      : 'bg-gray-300 hover:bg-gray-400'
                  }`}
                  aria-label={`Go to ticket ${idx + 1}`}
                />
              ))}
            </div>
            
            <button
              onClick={nextTicket}
              className="w-12 h-12 bg-white rounded-full shadow-lg flex items-center justify-center text-[#D6A77A] hover:bg-[#D6A77A] hover:text-white transition-all duration-300"
              aria-label="Next ticket"
            >
              <FaChevronRight className="text-lg" />
            </button>
          </div>
        </div>
=======
            );
          })}
          </div>
        )}
>>>>>>> a9ddee57
      </section>

      {/* How It Works (Moved up from section 7) */}
      <HowItWorks />

      {/* Safety Section (Moved up from section 8) */}
<<<<<<< HEAD
      <section 
        id="safety-section"
        className={`w-full py-8 bg-gradient-to-br from-white via-[#FAF8F6] to-white relative overflow-hidden transition-all duration-1000 ${
          visibleSections.has('safety-section') ? 'opacity-100 translate-y-0' : 'opacity-0 translate-y-10'
        }`}
      >
        {/* Background decorative elements */}
        <div className="absolute inset-0 overflow-hidden">
          <div className="absolute top-10 left-10 w-32 h-32 bg-gradient-to-br from-[#D6A77A]/10 to-[#FF6B35]/10 rounded-full blur-3xl"></div>
          <div className="absolute bottom-10 right-10 w-40 h-40 bg-gradient-to-tl from-[#FF6B35]/10 to-[#D6A77A]/10 rounded-full blur-3xl"></div>
          <div className="absolute top-1/3 right-1/4 w-16 h-16 bg-gradient-to-r from-[#D6A77A]/5 to-[#FF6B35]/5 rounded-full blur-2xl"></div>
        </div>

        <div className="max-w-6xl mx-auto px-4 relative z-10 overflow-x-hidden">
          <div className="text-center mb-12">
            <div className="inline-flex items-center gap-2 bg-gradient-to-r from-[#D6A77A] to-[#FF6B35] text-white px-6 py-2 rounded-full text-sm font-semibold mb-4 shadow-lg tracking-wide">
              <span className="animate-pulse">🛡️</span>
              Multi-Layer Security
              <span className="animate-pulse">🛡️</span>
            </div>
            <h2 className="text-section-title font-display text-[#222] mb-4 bg-gradient-to-r from-[#222] via-[#D6A77A] to-[#FF6B35] bg-clip-text text-transparent">
              Your Safety is Our Priority
            </h2>
            <p className="text-body-large text-[#6B6B6B] max-w-3xl mx-auto prose">
              We've built multiple layers of security. Hover or tap each card to see our detailed safety measures.
            </p>
          </div>
          
                    <SafetyCards />
          
          {/* Bottom spacing */}
          <div className="mt-12"></div>
        </div>
      </section>
=======
      <SafetyCards />
>>>>>>> a9ddee57



      {/* Testimonials */}
      <section className="w-full max-w-5xl mx-auto py-10 px-4">
        <h2 className="text-section-title font-display text-[#222] mb-6">Loved by Users</h2>
        <div className="flex flex-col md:flex-row gap-6">
          <TestimonialCard
            name="Priya Sharma"
            city="Mumbai, India"
            rating={5}
            text="LayLow-India made buying tickets so easy and secure. I was able to get tickets to a sold-out concert without any worries! Definitely my go-to platform now."
          />
          <TestimonialCard
            name="Arjun Kapoor"
            city="Bangalore, India"
            rating={4.5}
            text="I resold my extra tickets on LayLow-India and the process was seamless. Listing was quick, and I found a buyer in no time. Highly recommend!"
          />
        </div>
      </section>

      {/* Quick FAQ Section */}
      <section className="w-full max-w-5xl mx-auto py-12 px-4">
        <div className="text-center mb-10">
          <h2 className="text-section-title font-display text-[#222] mb-4">Still Have Questions?</h2>
          <p className="text-body-large text-[#6B6B6B]">Here are some quick answers:</p>
        </div>
        
        <div className="grid grid-cols-1 md:grid-cols-3 gap-6">
          <div className="bg-white rounded-2xl shadow-lg border border-[#E5E5E5] p-6">
            <h3 className="text-card-title font-display text-[#222] mb-3">
              How do I know the tickets are genuine?
            </h3>
            <p className="text-body text-[#6B6B6B]">
              All tickets on LayLow-India are verified through our multi-step authentication process. We use QR code verification, seller KYC, and escrow payments to ensure authenticity. If any ticket is found to be fake, you get a full refund.
            </p>
          </div>
          
          <div className="bg-white rounded-2xl shadow-lg border border-[#E5E5E5] p-6">
            <h3 className="text-card-title font-display text-[#222] mb-3">
              What if the event gets cancelled?
            </h3>
            <p className="text-body text-[#6B6B6B]">
              If an event is cancelled or significantly altered, you're eligible for a full refund. We process refunds within 5-7 working days to your original payment method. Our team monitors all events and automatically notifies affected users.
            </p>
          </div>
          
          <div className="bg-white rounded-2xl shadow-lg border border-[#E5E5E5] p-6">
            <h3 className="text-card-title font-display text-[#222] mb-3">
              How quickly can I get my tickets?
            </h3>
            <p className="text-body text-[#6B6B6B]">
              Most tickets are delivered instantly via QR code to your email and phone. For physical tickets, we offer express delivery options. You can also access your tickets anytime through your LayLow-India account.
            </p>
          </div>
        </div>
        
        <div className="text-right mt-8">
          <Link 
            to="/faq" 
            className="inline-flex items-center space-x-2 text-[#D6A77A] hover:text-[#b98a5e] transition-colors font-semibold text-base"
          >
            <span>See All FAQs</span>
            <span>→</span>
          </Link>
        </div>
      </section>

      {/* Guarantee Banner */}
      <section className="w-full py-8 px-4 bg-[#F5E7D6] flex flex-col items-center justify-center">
        <div className="max-w-3xl w-full flex flex-col items-center">
          <h2 className="text-section-title font-display text-[#222] mb-2 text-center">Our Unwavering Guarantee</h2>
          <p className="text-body text-[#6B6B6B] text-center mb-4 prose">
            We stand by the authenticity of every ticket. Our dedicated support team is always ready to assist you, ensuring a worry-free experience from purchase to event day.
          </p>
          <Link to="/events" className="px-6 py-2.5 rounded-full font-bold bg-[#D6A77A] text-white shadow hover:bg-[#b98a5e] transition text-base">Explore Events Now</Link>
        </div>
      </section>

    </div>
  );
};

export default HomePage; <|MERGE_RESOLUTION|>--- conflicted
+++ resolved
@@ -1,108 +1,6 @@
 import React, { useState, useEffect, useRef } from 'react';
 import { Link } from 'react-router-dom';
 import './HomePage.css'; // Import custom CSS for flip effect
-<<<<<<< HEAD
-import { FaSearch, FaLock, FaRegSmile, FaUsers, FaTicketAlt, FaShieldAlt, FaCreditCard, FaChevronLeft, FaChevronRight, FaArrowUp, FaPlus, FaPhone, FaEnvelope, FaWhatsapp, FaComments } from "react-icons/fa";
-import FeedbackButton from '../components/common/FeedbackButton.tsx';
-import { Event } from '../types/index.ts';
-import { eventsAPI } from '../services/api.ts';
-
-// Helper function to transform Event data for display
-const transformEventForDisplay = (event: Event) => {
-  const eventDate = new Date(event.date);
-  const formattedDate = eventDate.toLocaleDateString('en-US', { 
-    month: 'short', 
-    day: 'numeric' 
-  });
-  
-  // Generate badges based on event data
-  const badges = ['🔥 Trending'];
-  if (event._count?.tickets && event._count.tickets < 10) {
-    badges.push(`⏳ Only ${event._count.tickets} left`);
-  }
-  
-  // Calculate average price from tickets if available
-  const avgPrice = event.tickets && event.tickets.length > 0 
-    ? Math.round(event.tickets.reduce((sum, ticket) => sum + ticket.price, 0) / event.tickets.length)
-    : 999;
-  
-  const originalPrice = Math.round(avgPrice * 1.3); // 30% markup for original price
-  
-  return {
-    id: event.id,
-    name: event.title,
-    date: formattedDate,
-    location: event.venue,
-    image: event.image || 'https://images.unsplash.com/photo-1516450360452-9312f5e86fc7?auto=format&fit=crop&w=600&q=80',
-    price: avgPrice,
-    badges,
-    originalPrice,
-    category: event.category,
-    rating: 4.8, // Default rating
-    soldCount: event._count?.tickets || 0
-  };
-};
-
-// Static events for fallback
-const staticEvents = [
-  {
-    id: 'static-1',
-    name: 'Garba Night',
-    date: 'Sept 17',
-    location: 'Mumbai',
-    image: 'https://images.unsplash.com/photo-1516450360452-9312f5e86fc7?auto=format&fit=crop&w=600&q=80',
-    price: 999,
-    badges: ['🔥 Trending', '⏳ Only 4 left'],
-    originalPrice: 1299,
-    category: 'Cultural',
-    rating: 4.8,
-    soldCount: 156
-  },
-  {
-    id: 'static-2',
-    name: 'Music Festival',
-    date: 'Oct 5',
-    location: 'Bangalore',
-    image: 'https://images.unsplash.com/photo-1464983953574-0892a716854b?auto=format&fit=crop&w=600&q=80',
-    price: 1499,
-    badges: ['🔥 Trending', '⏳ Only 2 left'],
-    originalPrice: 1999,
-    category: 'Music',
-    rating: 4.9,
-    soldCount: 89
-  },
-  {
-    id: 'static-3',
-    name: 'Comedy Club',
-    date: 'Oct 20',
-    location: 'Delhi',
-    image: 'https://images.unsplash.com/photo-1506744038136-46273834b3fb?auto=format&fit=crop&w=600&q=80',
-    price: 799,
-    badges: ['🔥 Trending', '⏳ Only 6 left'],
-    originalPrice: 999,
-    category: 'Comedy',
-    rating: 4.7,
-    soldCount: 234
-  },
-];
-
-// Add social proof data
-const socialProofData = {
-  userCount: "50,000+",
-  ticketsSold: "1,247",
-  trustScore: "99.8%",
-  supportHours: "24/7"
-};
-
-const trustBadges = [
-  { icon: <FaShieldAlt className="text-2xl" />, text: "256-bit SSL Security" },
-  { icon: <FaCreditCard className="text-2xl" />, text: "Secure Payments" },
-  { icon: <FaTicketAlt className="text-2xl" />, text: "100% Verified Tickets" },
-  { icon: <FaUsers className="text-2xl" />, text: "Money-back Guarantee" }
-];
-
-
-=======
 import { FaSearch, FaLock, FaRegSmile, FaUsers, FaTicketAlt, FaShieldAlt, FaCreditCard } from "react-icons/fa";
 import { Event, Ticket } from '../types';
 import { eventsAPI } from '../services/api.ts';
@@ -112,7 +10,6 @@
 
 
 
->>>>>>> a9ddee57
 
 const TestimonialCard: React.FC<{ name: string; city: string; rating: number; text: string; img?: string }> = ({
   name, city, rating, text, img
@@ -500,82 +397,6 @@
   ];
 
   return (
-<<<<<<< HEAD
-    <div className="grid grid-cols-1 md:grid-cols-3 gap-4 md:gap-6 items-stretch">
-      {safetyFeatures.map((feature, index) => (
-        <div 
-          key={index}
-          className="relative h-72 md:h-80 cursor-pointer group flex flex-col"
-          onMouseEnter={() => handleMouseEnter(index)}
-          onMouseLeave={() => handleMouseLeave(index)}
-          onTouchEnd={() => handleTouch(index)}
-          onKeyDown={(e) => handleKeyDown(index, e)}
-          tabIndex={0}
-          role="button"
-          aria-label={`${feature.title} - ${flippedCards.includes(index) ? 'Showing details' : 'Click to see details'}`}
-          aria-expanded={flippedCards.includes(index)}
-        >
-          {/* Floating badge */}
-          <div className="absolute top-0 right-0 z-20 bg-gradient-to-r from-[#D6A77A] to-[#FF6B35] text-white px-3 py-1 rounded-bl-3xl rounded-tr-3xl text-sm font-bold shadow-xl transform group-hover:scale-110 transition-transform duration-300 border-2 border-white">
-            {feature.badge}
-          </div>
-          <div 
-            className={`absolute w-full h-full transition-all duration-700 ease-in-out ${
-              flippedCards.includes(index) 
-                ? 'rotate-y-180 opacity-0' 
-                : 'rotate-y-0 opacity-100'
-            }`}
-            style={{
-              transform: flippedCards.includes(index) ? 'rotateY(180deg)' : 'rotateY(0deg)',
-              backfaceVisibility: 'hidden'
-            }}
-          >
-                        {/* Front Side */}
-            <div className="w-full h-full rounded-3xl p-4 md:p-6 flex flex-col items-center justify-between text-center border border-[#D6A77A]/20 bg-white shadow-xl hover:shadow-2xl transition-all duration-300 group-hover:-translate-y-2 relative overflow-hidden">
-              {/* Background gradient overlay */}
-              <div className={`absolute inset-0 bg-gradient-to-br ${feature.gradient} opacity-5 group-hover:opacity-10 transition-opacity duration-300`}></div>
-              
-              <div className="relative z-10 flex flex-col items-center justify-center flex-1">
-                <div className="w-16 h-16 md:w-24 md:h-24 rounded-3xl bg-white shadow-lg flex items-center justify-center mb-4 md:mb-6 group-hover:scale-110 transition-transform duration-300">
-                  {feature.icon}
-                </div>
-                <h3 className="text-lg md:text-card-title font-display text-[#222] mb-3 md:mb-4 group-hover:text-[#D6A77A] transition-colors duration-300">{feature.title}</h3>
-                <p className="text-sm md:text-body text-[#6B6B6B] prose">
-                  {feature.description}
-                </p>
-              </div>
-            </div>
-          </div>
-          
-          <div 
-            className={`absolute w-full h-full transition-all duration-700 ease-in-out ${
-              flippedCards.includes(index) 
-                ? 'rotate-y-0 opacity-100' 
-                : 'rotate-y-180 opacity-0'
-            }`}
-            style={{
-              transform: flippedCards.includes(index) ? 'rotateY(0deg)' : 'rotateY(180deg)',
-              backfaceVisibility: 'hidden'
-            }}
-          >
-                        {/* Back Side */}
-            <div className={`w-full h-full rounded-3xl p-4 md:p-6 flex flex-col items-center justify-between text-center bg-gradient-to-br ${feature.gradient} text-white shadow-xl relative overflow-hidden`}>
-              {/* Animated background pattern */}
-              <div className="absolute inset-0 opacity-10">
-                <div className="absolute top-4 right-4 w-8 h-8 border-2 border-white rounded-full animate-ping"></div>
-              </div>
-              
-              <div className="relative z-10 flex flex-col items-center justify-center flex-1">
-                <h3 className="text-lg md:text-card-title font-display mb-4 md:mb-6">{feature.backTitle}</h3>
-                <div className="space-y-3 md:space-y-4 text-left">
-                  {feature.backItems.map((item, itemIndex) => (
-                    <div key={itemIndex} className="flex items-center group/item">
-                      <span className="w-2 h-2 bg-white rounded-full mr-3 group-hover/item:scale-150 transition-transform duration-300"></span>
-                      <span className="text-sm md:text-base group-hover/item:text-yellow-200 transition-colors duration-300">{item}</span>
-                    </div>
-                  ))}
-                </div>
-=======
     <section className="w-full py-16 bg-gradient-to-br from-white via-[#FAF8F6] to-[#F5E7D6] relative overflow-hidden">
       {/* Background decorative elements */}
       <div className="absolute inset-0 overflow-hidden">
@@ -613,7 +434,6 @@
               {/* Icon */}
               <div className={`w-16 h-16 rounded-full ${feature.bgColor} ${feature.borderColor} border-2 flex items-center justify-center mb-4 group-hover:scale-110 transition-transform duration-300`}>
                 <span className="text-2xl">{feature.icon}</span>
->>>>>>> a9ddee57
               </div>
 
               {/* Content */}
@@ -631,11 +451,8 @@
   );
 }
 
-<<<<<<< HEAD
-=======
 // Add Live Ticker Component
 
->>>>>>> a9ddee57
 
 
 
@@ -694,42 +511,9 @@
   const [searchError, setSearchError] = useState('');
   const [visibleSections, setVisibleSections] = useState<Set<string>>(new Set());
   const [scrollProgress, setScrollProgress] = useState(0);
-<<<<<<< HEAD
-  const [currentTicketIndex, setCurrentTicketIndex] = useState(1); // Start at 1 to show first real ticket
-  const [isTransitioning, setIsTransitioning] = useState(false);
-  const [dynamicEvents, setDynamicEvents] = useState<Event[]>([]);
-  const [isLoadingEvents, setIsLoadingEvents] = useState(true);
-  const [eventsError, setEventsError] = useState('');
-  const [isScrolling, setIsScrolling] = useState(false);
-  const scrollTimeoutRef = useRef<NodeJS.Timeout | null>(null);
-
-  // Fetch trending events from API
-  useEffect(() => {
-    const fetchTrendingEvents = async () => {
-      try {
-        setIsLoadingEvents(true);
-        const response = await eventsAPI.getAll({ limit: 6 }); // Get top 6 trending events
-        if (response.data?.events) {
-          setDynamicEvents(response.data.events);
-        } else {
-          setDynamicEvents([]);
-        }
-      } catch (err) {
-        console.error('Error fetching trending events:', err);
-        setEventsError('Failed to load trending events');
-        setDynamicEvents([]);
-      } finally {
-        setIsLoadingEvents(false);
-      }
-    };
-
-    fetchTrendingEvents();
-  }, []);
-=======
   const [events, setEvents] = useState<Event[]>([]);
   const [loading, setLoading] = useState(true);
   const [error, setError] = useState<string | null>(null);
->>>>>>> a9ddee57
 
   // Handle scroll to top visibility and intersection observer
   useEffect(() => {
@@ -918,53 +702,6 @@
     }
   };
 
-<<<<<<< HEAD
-  const nextTicket = () => {
-    if (isTransitioning) return;
-    const displayEvents = dynamicEvents.length > 0 ? dynamicEvents.map(transformEventForDisplay) : staticEvents;
-    
-    setCurrentTicketIndex((prev) => {
-      if (prev === displayEvents.length) {
-        // When reaching the last real ticket, animate to the cloned first ticket
-        setIsTransitioning(true);
-        // After animation completes, instantly jump to the real first ticket
-        setTimeout(() => {
-          setCurrentTicketIndex(1);
-          setIsTransitioning(false);
-        }, 500);
-        return displayEvents.length + 1; // This will show the cloned first ticket
-      }
-      return prev + 1;
-    });
-  };
-
-  const prevTicket = () => {
-    if (isTransitioning) return;
-    const displayEvents = dynamicEvents.length > 0 ? dynamicEvents.map(transformEventForDisplay) : staticEvents;
-    
-    setCurrentTicketIndex((prev) => {
-      if (prev === 1) {
-        // When reaching the first real ticket, animate to the cloned last ticket
-        setIsTransitioning(true);
-        // After animation completes, instantly jump to the real last ticket
-        setTimeout(() => {
-          setCurrentTicketIndex(displayEvents.length);
-          setIsTransitioning(false);
-        }, 500);
-        return 0; // This will show the cloned last ticket
-      }
-      return prev - 1;
-    });
-  };
-
-  // Get the actual ticket index for dots (0-based)
-  const getActualIndex = () => {
-    const displayEvents = dynamicEvents.length > 0 ? dynamicEvents.map(transformEventForDisplay) : staticEvents;
-    if (currentTicketIndex === 0) return displayEvents.length - 1; // Cloned last ticket
-    if (currentTicketIndex === displayEvents.length + 1) return 0; // Cloned first ticket
-    return currentTicketIndex - 1; // Real tickets
-  };
-=======
   useEffect(() => {
     const fetchEvents = async () => {
       try {
@@ -995,7 +732,6 @@
   if (error) {
     console.log('Showing error state, but continuing with empty events array');
   }
->>>>>>> a9ddee57
 
   return (
     <div 
@@ -1094,42 +830,6 @@
         }`}
       >
         <h2 className="text-section-title font-display text-[#222] mb-6 text-center">Trending Tickets</h2>
-<<<<<<< HEAD
-        
-        {/* Desktop: Grid Layout */}
-        <div className="hidden md:grid grid-cols-3 gap-6">
-          {(dynamicEvents.length > 0 ? dynamicEvents.map(transformEventForDisplay) : staticEvents).map((event, idx) => (
-            <div 
-              key={idx} 
-              className="bg-white rounded-2xl shadow-lg p-5 flex flex-col items-center transition-all duration-500 hover:scale-105 hover:shadow-2xl hover:-translate-y-3 group cursor-pointer transform-gpu"
-              style={{
-                animationDelay: `${idx * 100}ms`,
-                animation: 'fadeInUp 0.6s ease-out forwards'
-              }}
-            >
-              {/* Badges */}
-              <div className="w-full flex flex-wrap gap-2 mb-3">
-                {event.badges.map((badge, badgeIdx) => (
-                  <span key={badgeIdx} className="px-2 py-1 text-xs font-semibold rounded-full bg-gradient-to-r from-[#D6A77A] to-[#b98a5e] text-white shadow-sm">
-                    {badge}
-                  </span>
-                ))}
-              </div>
-              
-              {/* Image with overlay */}
-              <div className="relative w-full mb-3 overflow-hidden rounded-xl">
-                <img
-                  src={event.image}
-                  alt={`Event: ${event.name} in ${event.location}`}
-                  loading="lazy"
-                  className="w-full h-48 object-cover transition-transform duration-300 group-hover:scale-110"
-                  onError={(e) => {
-                    const target = e.target as HTMLImageElement;
-                    target.src = 'https://images.unsplash.com/photo-1516450360452-9312f5e86fc7?auto=format&fit=crop&w=600&q=80';
-                  }}
-                />
-                <div className="absolute inset-0 bg-gradient-to-t from-black/20 to-transparent opacity-0 group-hover:opacity-100 transition-opacity duration-300"></div>
-=======
         {events.length === 0 ? (
           <div className="text-center py-12">
             <div className="text-6xl mb-4">🎫</div>
@@ -1138,7 +838,6 @@
             {error && (
               <div className="text-sm text-red-500 mb-4">
                 Error: {error}
->>>>>>> a9ddee57
               </div>
             )}
             <Link 
@@ -1228,327 +927,17 @@
                   </Link>
                 </div>
               </div>
-<<<<<<< HEAD
-            </div>
-          ))}
-        </div>
-
-        {/* Mobile: Carousel Layout */}
-        <div className="md:hidden relative w-full">
-          <div className="relative overflow-hidden rounded-2xl w-full">
-            <div 
-              className={`flex w-full ${isTransitioning ? '' : 'transition-transform duration-500 ease-in-out'}`}
-              style={{ 
-                transform: `translateX(-${currentTicketIndex * 100}%)`,
-                transition: isTransitioning ? 'none' : 'transform 500ms ease-in-out'
-              }}
-            >
-              {/* Clone of last ticket at the beginning for seamless loop */}
-              {(dynamicEvents.length > 0 ? dynamicEvents.map(transformEventForDisplay) : staticEvents).slice(-1).map((event, idx) => (
-                <div 
-                  key={`clone-last-${idx}`} 
-                  className="w-full flex-shrink-0 bg-white rounded-2xl shadow-lg p-5 flex flex-col items-center"
-                >
-                  {/* Badges */}
-                  <div className="w-full flex flex-wrap gap-2 mb-3">
-                    {event.badges.map((badge, badgeIdx) => (
-                      <span key={badgeIdx} className="px-2 py-1 text-xs font-semibold rounded-full bg-gradient-to-r from-[#D6A77A] to-[#b98a5e] text-white shadow-sm">
-                        {badge}
-                      </span>
-                    ))}
-                  </div>
-                  
-                  {/* Image with overlay */}
-                  <div className="relative w-full mb-3 overflow-hidden rounded-xl">
-                    <img
-                      src={event.image}
-                      alt={`Event: ${event.name} in ${event.location}`}
-                      loading="lazy"
-                      className="w-full h-48 object-cover"
-                      onError={(e) => {
-                        const target = e.target as HTMLImageElement;
-                        target.src = 'https://images.unsplash.com/photo-1516450360452-9312f5e86fc7?auto=format&fit=crop&w=600&q=80';
-                      }}
-                    />
-                  </div>
-                  
-                  {/* Event Details */}
-                  <div className="w-full text-center">
-                    <div className="text-card-title font-display text-[#222] mb-1">{event.name}</div>
-                    <div className="text-caption mb-2 flex items-center justify-center gap-2">
-                      <span>{event.date} • {event.location}</span>
-                      <span className="px-2 py-1 bg-[#F5E7D6] text-[#D6A77A] text-xs rounded-full font-medium">
-                        {event.category}
-                      </span>
-                    </div>
-                    
-                    {/* Rating and Sold Count */}
-                    <div className="flex items-center justify-center gap-4 mb-3 text-sm">
-                      <div className="flex items-center gap-1">
-                        <span className="text-[#D6A77A]">★</span>
-                        <span className="text-[#6B6B6B]">{event.rating}</span>
-                      </div>
-                      <div className="text-[#6B6B6B]">
-                        {event.soldCount} sold
-                      </div>
-                    </div>
-                    
-                    {/* Price Section */}
-                    <div className="mb-3">
-                      <div className="flex items-center justify-center gap-2 mb-1">
-                        <span className="text-3xl font-black text-[#D6A77A]">₹{event.price}</span>
-                        <span className="text-lg text-[#A9A9A9] line-through">₹{event.originalPrice}</span>
-                      </div>
-                      <div className="text-xs text-[#D6A77A] font-semibold bg-[#F5E7D6] px-2 py-1 rounded-full inline-block">
-                        {Math.round(((event.originalPrice - event.price) / event.originalPrice) * 100)}% OFF
-                      </div>
-                    </div>
-                    
-                    {/* CTA Button */}
-                    <Link 
-                      to="/events" 
-                      className="w-full px-6 py-3 rounded-full font-bold bg-[#FF6B35] text-white shadow-lg hover:bg-[#E55A2B] transition-all duration-300 active:scale-95 text-base flex items-center justify-center gap-2"
-                    >
-                      <span>🎟️</span>
-                      Buy Ticket
-                    </Link>
-                  </div>
-                </div>
-              ))}
-
-              {/* Original tickets */}
-              {(dynamicEvents.length > 0 ? dynamicEvents.map(transformEventForDisplay) : staticEvents).map((event, idx) => (
-                <div 
-                  key={idx} 
-                  className="w-full flex-shrink-0 bg-white rounded-2xl shadow-lg p-5 flex flex-col items-center"
-                >
-                  {/* Badges */}
-                  <div className="w-full flex flex-wrap gap-2 mb-3">
-                    {event.badges.map((badge, badgeIdx) => (
-                      <span key={badgeIdx} className="px-2 py-1 text-xs font-semibold rounded-full bg-gradient-to-r from-[#D6A77A] to-[#b98a5e] text-white shadow-sm">
-                        {badge}
-                      </span>
-                    ))}
-                  </div>
-                  
-                  {/* Image with overlay */}
-                  <div className="relative w-full mb-3 overflow-hidden rounded-xl">
-                    <img
-                      src={event.image}
-                      alt={`Event: ${event.name} in ${event.location}`}
-                      loading="lazy"
-                      className="w-full h-48 object-cover"
-                      onError={(e) => {
-                        const target = e.target as HTMLImageElement;
-                        target.src = 'https://images.unsplash.com/photo-1516450360452-9312f5e86fc7?auto=format&fit=crop&w=600&q=80';
-                      }}
-                    />
-                  </div>
-                  
-                  {/* Event Details */}
-                  <div className="w-full text-center">
-                    <div className="text-card-title font-display text-[#222] mb-1">{event.name}</div>
-                    <div className="text-caption mb-2 flex items-center justify-center gap-2">
-                      <span>{event.date} • {event.location}</span>
-                      <span className="px-2 py-1 bg-[#F5E7D6] text-[#D6A77A] text-xs rounded-full font-medium">
-                        {event.category}
-                      </span>
-                    </div>
-                    
-                    {/* Rating and Sold Count */}
-                    <div className="flex items-center justify-center gap-4 mb-3 text-sm">
-                      <div className="flex items-center gap-1">
-                        <span className="text-[#D6A77A]">★</span>
-                        <span className="text-[#6B6B6B]">{event.rating}</span>
-                      </div>
-                      <div className="text-[#6B6B6B]">
-                        {event.soldCount} sold
-                      </div>
-                    </div>
-                    
-                    {/* Price Section */}
-                    <div className="mb-3">
-                      <div className="flex items-center justify-center gap-2 mb-1">
-                        <span className="text-3xl font-black text-[#D6A77A]">₹{event.price}</span>
-                        <span className="text-lg text-[#A9A9A9] line-through">₹{event.originalPrice}</span>
-                      </div>
-                      <div className="text-xs text-[#D6A77A] font-semibold bg-[#F5E7D6] px-2 py-1 rounded-full inline-block">
-                        {Math.round(((event.originalPrice - event.price) / event.originalPrice) * 100)}% OFF
-                      </div>
-                    </div>
-                    
-                    {/* CTA Button */}
-                    <Link 
-                      to="/events" 
-                      className="w-full px-6 py-3 rounded-full font-bold bg-[#FF6B35] text-white shadow-lg hover:bg-[#E55A2B] transition-all duration-300 active:scale-95 text-base flex items-center justify-center gap-2"
-                    >
-                      <span>🎟️</span>
-                      Buy Ticket
-                    </Link>
-                  </div>
-                </div>
-              ))}
-
-              {/* Clone of first ticket at the end for seamless loop */}
-              {(dynamicEvents.length > 0 ? dynamicEvents.map(transformEventForDisplay) : staticEvents).slice(0, 1).map((event, idx) => (
-                <div 
-                  key={`clone-first-${idx}`} 
-                  className="w-full flex-shrink-0 bg-white rounded-2xl shadow-lg p-5 flex flex-col items-center"
-                >
-                  {/* Badges */}
-                  <div className="w-full flex flex-wrap gap-2 mb-3">
-                    {event.badges.map((badge, badgeIdx) => (
-                      <span key={badgeIdx} className="px-2 py-1 text-xs font-semibold rounded-full bg-gradient-to-r from-[#D6A77A] to-[#b98a5e] text-white shadow-sm">
-                        {badge}
-                      </span>
-                    ))}
-                  </div>
-                  
-                  {/* Image with overlay */}
-                  <div className="relative w-full mb-3 overflow-hidden rounded-xl">
-                    <img
-                      src={event.image}
-                      alt={`Event: ${event.name} in ${event.location}`}
-                      loading="lazy"
-                      className="w-full h-48 object-cover"
-                      onError={(e) => {
-                        const target = e.target as HTMLImageElement;
-                        target.src = 'https://images.unsplash.com/photo-1516450360452-9312f5e86fc7?auto=format&fit=crop&w=600&q=80';
-                      }}
-                    />
-                  </div>
-                  
-                  {/* Event Details */}
-                  <div className="w-full text-center">
-                    <div className="text-card-title font-display text-[#222] mb-1">{event.name}</div>
-                    <div className="text-caption mb-2 flex items-center justify-center gap-2">
-                      <span>{event.date} • {event.location}</span>
-                      <span className="px-2 py-1 bg-[#F5E7D6] text-[#D6A77A] text-xs rounded-full font-medium">
-                        {event.category}
-                      </span>
-                    </div>
-                    
-                    {/* Rating and Sold Count */}
-                    <div className="flex items-center justify-center gap-4 mb-3 text-sm">
-                      <div className="flex items-center gap-1">
-                        <span className="text-[#D6A77A]">★</span>
-                        <span className="text-[#6B6B6B]">{event.rating}</span>
-                      </div>
-                      <div className="text-[#6B6B6B]">
-                        {event.soldCount} sold
-                      </div>
-                    </div>
-                    
-                    {/* Price Section */}
-                    <div className="mb-3">
-                      <div className="flex items-center justify-center gap-2 mb-1">
-                        <span className="text-3xl font-black text-[#D6A77A]">₹{event.price}</span>
-                        <span className="text-lg text-[#A9A9A9] line-through">₹{event.originalPrice}</span>
-                      </div>
-                      <div className="text-xs text-[#D6A77A] font-semibold bg-[#F5E7D6] px-2 py-1 rounded-full inline-block">
-                        {Math.round(((event.originalPrice - event.price) / event.originalPrice) * 100)}% OFF
-                      </div>
-                    </div>
-                    
-                    {/* CTA Button */}
-                    <Link 
-                      to="/events" 
-                      className="w-full px-6 py-3 rounded-full font-bold bg-[#FF6B35] text-white shadow-lg hover:bg-[#E55A2B] transition-all duration-300 active:scale-95 text-base flex items-center justify-center gap-2"
-                    >
-                      <span>🎟️</span>
-                      Buy Ticket
-                    </Link>
-                  </div>
-                </div>
-              ))}
-            </div>
-          </div>
-
-          {/* Carousel Navigation */}
-          <div className="flex items-center justify-between mt-6 w-full px-2">
-            <button
-              onClick={prevTicket}
-              className="w-12 h-12 bg-white rounded-full shadow-lg flex items-center justify-center text-[#D6A77A] hover:bg-[#D6A77A] hover:text-white transition-all duration-300"
-              aria-label="Previous ticket"
-            >
-              <FaChevronLeft className="text-lg" />
-            </button>
-            
-            {/* Dots Indicator */}
-            <div className="flex gap-2">
-              {(dynamicEvents.length > 0 ? dynamicEvents.map(transformEventForDisplay) : staticEvents).map((_, idx) => (
-                <button
-                  key={idx}
-                  onClick={() => setCurrentTicketIndex(idx + 1)}
-                  className={`w-3 h-3 rounded-full transition-all duration-300 ${
-                    idx === getActualIndex()
-                      ? 'bg-[#D6A77A] scale-125' 
-                      : 'bg-gray-300 hover:bg-gray-400'
-                  }`}
-                  aria-label={`Go to ticket ${idx + 1}`}
-                />
-              ))}
-            </div>
-            
-            <button
-              onClick={nextTicket}
-              className="w-12 h-12 bg-white rounded-full shadow-lg flex items-center justify-center text-[#D6A77A] hover:bg-[#D6A77A] hover:text-white transition-all duration-300"
-              aria-label="Next ticket"
-            >
-              <FaChevronRight className="text-lg" />
-            </button>
-          </div>
-        </div>
-=======
             );
           })}
           </div>
         )}
->>>>>>> a9ddee57
       </section>
 
       {/* How It Works (Moved up from section 7) */}
       <HowItWorks />
 
       {/* Safety Section (Moved up from section 8) */}
-<<<<<<< HEAD
-      <section 
-        id="safety-section"
-        className={`w-full py-8 bg-gradient-to-br from-white via-[#FAF8F6] to-white relative overflow-hidden transition-all duration-1000 ${
-          visibleSections.has('safety-section') ? 'opacity-100 translate-y-0' : 'opacity-0 translate-y-10'
-        }`}
-      >
-        {/* Background decorative elements */}
-        <div className="absolute inset-0 overflow-hidden">
-          <div className="absolute top-10 left-10 w-32 h-32 bg-gradient-to-br from-[#D6A77A]/10 to-[#FF6B35]/10 rounded-full blur-3xl"></div>
-          <div className="absolute bottom-10 right-10 w-40 h-40 bg-gradient-to-tl from-[#FF6B35]/10 to-[#D6A77A]/10 rounded-full blur-3xl"></div>
-          <div className="absolute top-1/3 right-1/4 w-16 h-16 bg-gradient-to-r from-[#D6A77A]/5 to-[#FF6B35]/5 rounded-full blur-2xl"></div>
-        </div>
-
-        <div className="max-w-6xl mx-auto px-4 relative z-10 overflow-x-hidden">
-          <div className="text-center mb-12">
-            <div className="inline-flex items-center gap-2 bg-gradient-to-r from-[#D6A77A] to-[#FF6B35] text-white px-6 py-2 rounded-full text-sm font-semibold mb-4 shadow-lg tracking-wide">
-              <span className="animate-pulse">🛡️</span>
-              Multi-Layer Security
-              <span className="animate-pulse">🛡️</span>
-            </div>
-            <h2 className="text-section-title font-display text-[#222] mb-4 bg-gradient-to-r from-[#222] via-[#D6A77A] to-[#FF6B35] bg-clip-text text-transparent">
-              Your Safety is Our Priority
-            </h2>
-            <p className="text-body-large text-[#6B6B6B] max-w-3xl mx-auto prose">
-              We've built multiple layers of security. Hover or tap each card to see our detailed safety measures.
-            </p>
-          </div>
-          
-                    <SafetyCards />
-          
-          {/* Bottom spacing */}
-          <div className="mt-12"></div>
-        </div>
-      </section>
-=======
       <SafetyCards />
->>>>>>> a9ddee57
 
 
 
